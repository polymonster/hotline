<<<<<<< HEAD
=======
// currently windows only because here we need a concrete gfx and os implementation
#![cfg(target_os = "windows")]

use std::{collections::HashMap, fmt::Debug};
>>>>>>> 95727734

use hotline_rs::prelude::*;

#[repr(C)]
struct Vertex {
    position: [f32; 3],
    color: [f32; 4],
}

#[test]
fn create_app() {
    let _app = os_platform::App::create(os::AppInfo {
        name: String::from("create_app"),
        window: false,
        num_buffers: 0,
        dpi_aware: true,
    });
}

#[test]
fn create_d3d12_device() {
    let _ = os_platform::App::create(os::AppInfo {
        name: String::from("create_d3d12_device"),
        window: false,
        num_buffers: 0,
        dpi_aware: true,
    });
    let _dev = gfx_platform::Device::create(&gfx::DeviceInfo {
        adapter_name: None,
        shader_heap_size: 1,
        render_target_heap_size: 1,
        depth_stencil_heap_size: 1,
    });
}

#[test]
fn create_window() {
    let mut app = os_platform::App::create(os::AppInfo {
        name: String::from("create_window"),
        window: false,
        num_buffers: 0,
        dpi_aware: true,
    });
    let win = app.create_window(os::WindowInfo {
        title: String::from("hello world!"),
        rect: os::Rect {
            x: 0,
            y: 0,
            width: 1280,
            height: 720,
        },
        style: os::WindowStyleFlags::NONE,
        parent_handle: None,
    });
    win.bring_to_front();
    let size = win.get_size();
    let pos = win.get_pos();
    assert_eq!(pos.x, 0);
    assert_eq!(pos.y, 0);
    assert_eq!(size.x, 1280);
    assert_eq!(size.y, 720);
}

#[test]
fn swap_chain_buffer() -> Result<(), hotline_rs::Error> {
    let mut app = os_platform::App::create(os::AppInfo {
        name: String::from("swap_chain_buffer"),
        window: false,
        num_buffers: 0,
        dpi_aware: true,
    });
    let mut dev = gfx_platform::Device::create(&gfx::DeviceInfo {
        adapter_name: None,
        shader_heap_size: 0,
        render_target_heap_size: 2,
        depth_stencil_heap_size: 0,
    });
    let mut win = app.create_window(os::WindowInfo {
        title: String::from("swap chain buffering"),
        rect: os::Rect {
            x: 0,
            y: 0,
            width: 1280,
            height: 720,
        },
        style: os::WindowStyleFlags::NONE,
        parent_handle: None,
    });
    win.bring_to_front();

    let swap_chain_info = gfx::SwapChainInfo {
        num_buffers: 2,
        format: gfx::Format::RGBA8n,
        clear_colour: None,
    };

    let mut swap_chain = dev.create_swap_chain::<os_platform::App>(&swap_chain_info, &win)?;
    let mut cmd = dev.create_cmd_buf(2);

    let clears_colours: [gfx::ClearColour; 4] = [
        gfx::ClearColour {
            r: 1.0,
            g: 0.0,
            b: 1.0,
            a: 1.0,
        },
        gfx::ClearColour {
            r: 1.0,
            g: 1.0,
            b: 0.0,
            a: 1.0,
        },
        gfx::ClearColour {
            r: 0.0,
            g: 1.0,
            b: 1.0,
            a: 1.0,
        },
        gfx::ClearColour {
            r: 0.0,
            g: 1.0,
            b: 0.0,
            a: 1.0,
        },
    ];

    let mut i = 0;
    let mut count = 0;
    while app.run() {
        win.update(&mut app);
        swap_chain.update::<os_platform::App>(&mut dev, &win, &mut cmd);

        cmd.reset(&swap_chain);

        let mut pass = swap_chain.get_backbuffer_pass_mut();
        cmd.begin_render_pass(&mut pass);
        cmd.end_render_pass();

        cmd.close()?;

        dev.execute(&cmd);
        swap_chain.swap(&dev);

        std::thread::sleep(std::time::Duration::from_millis(60));
        i = (i + 1) % clears_colours.len();
        count = count + 1;

        if count > 3 {
            break;
        }
    }

    swap_chain.wait_for_last_frame();
    cmd.reset(&swap_chain);

    Ok(())
}

#[test]
fn draw_triangle() -> Result<(), hotline_rs::Error> {
    let mut app = os_platform::App::create(os::AppInfo {
        name: String::from("draw_triangle"),
        window: false,
        num_buffers: 0,
        dpi_aware: true,
    });

    let num_buffers = 2;

    let mut device = gfx_platform::Device::create(&gfx::DeviceInfo {
        render_target_heap_size: num_buffers,
        ..Default::default()
    });

    let mut window = app.create_window(os::WindowInfo {
        title: String::from("triangle!"),
        rect: os::Rect {
            x: 0,
            y: 0,
            width: 1280,
            height: 720,
        },
        style: os::WindowStyleFlags::NONE,
        parent_handle: None,
    });

    let swap_chain_info = gfx::SwapChainInfo {
        num_buffers: num_buffers as u32,
        format: gfx::Format::RGBA8n,
        clear_colour: Some(gfx::ClearColour {
            r: 0.45,
            g: 0.55,
            b: 0.60,
            a: 1.00,
        }),
    };

    let mut swap_chain = device.create_swap_chain::<os_platform::App>(&swap_chain_info, &window)?;
    let mut cmd = device.create_cmd_buf(2);

    let vertices = [
        Vertex {
            position: [0.0, 0.25, 0.0],
            color: [1.0, 0.0, 0.0, 1.0],
        },
        Vertex {
            position: [0.25, -0.25, 0.0],
            color: [0.0, 1.0, 0.0, 1.0],
        },
        Vertex {
            position: [-0.25, -0.25, 0.0],
            color: [0.0, 0.0, 1.0, 1.0],
        },
    ];

    let info = gfx::BufferInfo {
        usage: gfx::BufferUsage::VERTEX,
        cpu_access: gfx::CpuAccessFlags::NONE,
        format: gfx::Format::Unknown,
        stride: std::mem::size_of::<Vertex>(),
        num_elements: 3,
        initial_state: gfx::ResourceState::VertexConstantBuffer
    };

    let vertex_buffer = device.create_buffer(&info, Some(gfx::as_u8_slice(&vertices)))?;

    let src = "
        struct PSInput
        {
            float4 position : SV_POSITION;
            float4 color : COLOR;
        };

        PSInput VSMain(float4 position : POSITION, float4 color : COLOR)
        {
            PSInput result;

            result.position = position;
            result.color = color;

            return result;
        }

        float4 PSMain(PSInput input) : SV_TARGET
        {
            return input.color;
        }";

    let vs_info = gfx::ShaderInfo {
        shader_type: gfx::ShaderType::Vertex,
        compile_info: Some(gfx::ShaderCompileInfo {
            entry_point: String::from("VSMain"),
            target: String::from("vs_5_0"),
            flags: gfx::ShaderCompileFlags::NONE,
        }),
    };

    let fs_info = gfx::ShaderInfo {
        shader_type: gfx::ShaderType::Fragment,
        compile_info: Some(gfx::ShaderCompileInfo {
            entry_point: String::from("PSMain"),
            target: String::from("ps_5_0"),
            flags: gfx::ShaderCompileFlags::NONE,
        }),
    };

    let vs = device.create_shader(&vs_info, src.as_bytes())?;
    let fs = device.create_shader(&fs_info, src.as_bytes())?;

    let pso = device.create_render_pipeline(&gfx::RenderPipelineInfo {
        vs: Some(&vs),
        fs: Some(&fs),
        input_layout: vec![
            gfx::InputElementInfo {
                semantic: String::from("POSITION"),
                index: 0,
                format: gfx::Format::RGB32f,
                input_slot: 0,
                aligned_byte_offset: 0,
                input_slot_class: gfx::InputSlotClass::PerVertex,
                step_rate: 0,
            },
            gfx::InputElementInfo {
                semantic: String::from("COLOR"),
                index: 0,
                format: gfx::Format::RGBA32f,
                input_slot: 0,
                aligned_byte_offset: 12,
                input_slot_class: gfx::InputSlotClass::PerVertex,
                step_rate: 0,
            },
        ],
        blend_info: gfx::BlendInfo {
            alpha_to_coverage_enabled: false,
            independent_blend_enabled: false,
            render_target: vec![gfx::RenderTargetBlendInfo::default()],
        },
        topology: gfx::Topology::TriangleList,
        pass: Some(swap_chain.get_backbuffer_pass()),
        ..Default::default()
    })?;

    while app.run() {
        // update window and swap chain
        window.update(&mut app);
        swap_chain.update::<os_platform::App>(&mut device, &window, &mut cmd);

        // update viewport from window size
        let window_rect = window.get_viewport_rect();
        let viewport = gfx::Viewport::from(window_rect);
        let scissor = gfx::ScissorRect::from(window_rect);

        // build command buffer and make draw calls
        cmd.reset(&swap_chain);
        cmd.begin_render_pass(swap_chain.get_backbuffer_pass_mut());
        cmd.set_viewport(&viewport);
        cmd.set_scissor_rect(&scissor);
        cmd.set_render_pipeline(&pso);
        cmd.set_vertex_buffer(&vertex_buffer, 0);
        cmd.draw_instanced(3, 1, 0, 0);
        cmd.end_render_pass();
        cmd.close()?;

        // execute command buffer
        device.execute(&cmd);

        // swap for the next frame
        swap_chain.swap(&device);

        break;
    }

    swap_chain.wait_for_last_frame();
    cmd.reset(&swap_chain);

    Ok(())
}

#[test]
fn align_tests() {
    // pow2
    let val = gfx::align_pow2(101, 256);
    assert_eq!(val % 256, 0);
    let val = gfx::align_pow2(8861, 64);
    assert_eq!(val % 64, 0);
    let val = gfx::align_pow2(1280, 128);
    assert_eq!(val % 128, 0);
    let val = gfx::align_pow2(5, 4);
    assert_eq!(val % 4, 0);
    let val = gfx::align_pow2(19, 2);
    assert_eq!(val % 2, 0);
    // non pow2
    let val = gfx::align(92, 133);
    assert_eq!(val % 133, 0);
    let val = gfx::align(172, 201);
    assert_eq!(val % 201, 0);
    let val = gfx::align(288, 1177);
    assert_eq!(val % 1177, 0);
    let val = gfx::align(1092, 52);
    assert_eq!(val % 52, 0);
    let val = gfx::align(5568, 21);
    assert_eq!(val % 21, 0);
}

#[test]
fn image_size_tests() {
    assert_eq!(gfx::mip_levels_for_dimension(1024, 1024), 11);
    assert_eq!(gfx::mip_levels_for_dimension(512, 512), 10);
    assert_eq!(gfx::mip_levels_for_dimension(256, 256), 9);
    assert_eq!(gfx::mip_levels_for_dimension(128, 128), 8);
    assert_eq!(gfx::mip_levels_for_dimension(64, 64), 7);
    assert_eq!(gfx::mip_levels_for_dimension(32, 32), 6);
    assert_eq!(gfx::mip_levels_for_dimension(16, 16), 5);
    assert_eq!(gfx::mip_levels_for_dimension(8, 8), 4);
    assert_eq!(gfx::mip_levels_for_dimension(4, 4), 3);
    assert_eq!(gfx::mip_levels_for_dimension(2, 2), 2);
    assert_eq!(gfx::mip_levels_for_dimension(1, 1), 1);

    assert_eq!(gfx::mip_levels_for_dimension(1024, 2048), 12);
    assert_eq!(gfx::mip_levels_for_dimension(1024 + 33, 1024 + 513), 11);
    assert_eq!(gfx::mip_levels_for_dimension(512 + 33, 512 + 263), 10);
}

/*
// client tests must run 1 at a time, this boots the client with empty user info
#[test]
fn pmfx() -> Result<(), hotline_rs::Error> {
    // create a client
    let config = client::UserConfig {
        main_window_rect: HotlineInfo::default().window_rect,
        console_window_rect: None,
        plugins: None,
        plugin_data: Some(HashMap::new())
    };

    let mut ctx : Client<gfx_platform::Device, os_platform::App> = Client::create(HotlineInfo {
        name: "pmfx_test_client".to_string(),
        user_config: Some(config),
        ..Default::default()
    }).unwrap();

    // loads the test shaders
    ctx.pmfx.load(&hotline_rs::get_data_path("shaders/ecs_examples"))?;

    // create pipelines
    ctx.pmfx.create_render_pipeline(&ctx.device, "texture2d_array", ctx.swap_chain.get_backbuffer_pass())?;
    ctx.pmfx.create_render_pipeline(&ctx.device, "blend_additive", ctx.swap_chain.get_backbuffer_pass())?;

    // test getting pass for format
    let fmt = ctx.swap_chain.get_backbuffer_pass().get_format_hash();
    let texture_pipeline = ctx.pmfx.get_render_pipeline_for_format("texture2d_array", fmt)?;
    
    // texture array pipeline has 2 sets of push constants, so the resources bind onto 2
    // t0, space9 is Texture2DArray
    let slots = texture_pipeline.get_pipeline_slot(0, 10, gfx::DescriptorType::ShaderResource);
    assert!(slots.is_some());

    if let Some(slots) = slots {
        assert_eq!(slots.index, 2);
    }

    // colour_pipeline has no textures
    let colour_pipeline = ctx.pmfx.get_render_pipeline_for_format("blend_additive", fmt)?;
    let slots = colour_pipeline.get_pipeline_slot(0, 7, gfx::DescriptorType::ShaderResource);
    assert!(slots.is_none());

    // using resource
    let slots = colour_pipeline.get_pipeline_slot(0, 0, gfx::DescriptorType::PushConstants);
    assert!(slots.is_some());

    Ok(())
}

#[test]
// client tests must run 1 at a time, this boots the client with empty user info
fn boot_empty_client() -> Result<(), hotline_rs::Error> {
    let config = client::UserConfig {
        main_window_rect: HotlineInfo::default().window_rect,
        console_window_rect: None,
        plugins: None,
        plugin_data: Some(HashMap::new())
    };

    // create client
    let ctx : Client<gfx_platform::Device, os_platform::App> = Client::create(HotlineInfo {
        name: "boot_empty_client".to_string(),
        user_config: Some(config),
        ..Default::default()
    }).unwrap();
    
    // run
    ctx.run_once()
}

#[test]
/// Load the basic empty plugin, should print and close gracefully
fn boot_client_empty_plugin() -> Result<(), hotline_rs::Error> {
    let mut config = client::UserConfig {
        main_window_rect: HotlineInfo::default().window_rect,
        console_window_rect: None,
        plugins: Some(HashMap::new()),
        plugin_data: Some(HashMap::new())
    };

    // empty plugin
    if let Some(plugins) = &mut config.plugins {
        plugins.insert("empty".to_string(), PluginInfo {
            path: hotline_rs::get_data_path("../../plugins")
        });
    }

    // create client
    let ctx : Client<gfx_platform::Device, os_platform::App> = Client::create(HotlineInfo {
        name: "boot_client_empty_plugin".to_string(),
        user_config: Some(config),
        ..Default::default()
    }).unwrap();
    
    // run
    ctx.run_once()
}

#[test]
/// Boots the client with a plugin that does not exist, should load gracefully and notify the missing plugin
fn boot_client_missing_plugin() -> Result<(), hotline_rs::Error> {
    let mut config = client::UserConfig {
        main_window_rect: HotlineInfo::default().window_rect,
        console_window_rect: None,
        plugins: Some(HashMap::new()),
        plugin_data: Some(HashMap::new())
    };

    // empty plugin
    if let Some(plugins) = &mut config.plugins {
        plugins.insert("missing".to_string(), PluginInfo {
            path: "missing".to_string()
        });
    }

    // create client
    let ctx : Client<gfx_platform::Device, os_platform::App> = Client::create(HotlineInfo {
        name: "boot_client_missing_plugin".to_string(),
        user_config: Some(config),
        ..Default::default()
    }).unwrap();
    
    // run
    ctx.run_once()
}

#[test]
/// Boots the client with the ecs plugin and ecs_demos plugin but with no `PluginData`
fn boot_client_ecs_plugin() -> Result<(), hotline_rs::Error> {
    let mut config = client::UserConfig {
        main_window_rect: HotlineInfo::default().window_rect,
        console_window_rect: None,
        plugins: Some(HashMap::new()),
        plugin_data: Some(HashMap::new()),
    };

    // ecs plugin with no demo active
    if let Some(plugins) = &mut config.plugins {
        plugins.insert("ecs".to_string(), PluginInfo {
            path: hotline_rs::get_data_path("../../plugins")
        });
        plugins.insert("ecs_examples".to_string(), PluginInfo {
            path: hotline_rs::get_data_path("../../plugins")
        });
    }

    // create client
    let ctx : Client<gfx_platform::Device, os_platform::App> = Client::create(HotlineInfo {
        name: "boot_client_ecs_plugin".to_string(),
        user_config: Some(config),
        ..Default::default()
    }).unwrap();
    
    // run
    ctx.run_once()
}


/// Boots the client with the ecs plugin and ecs_demos with the primitives sample active
fn boot_client_ecs_plugin_demo(demo_name: &str) -> Result<(), hotline_rs::Error> {
    let mut config = client::UserConfig {
        main_window_rect: HotlineInfo::default().window_rect,
        console_window_rect: None,
        plugins: Some(HashMap::new()),
        plugin_data: Some(HashMap::new()),
    };

    // ecs plugin with no demo active
    if let Some(plugins) = &mut config.plugins {
        plugins.insert("ecs".to_string(), PluginInfo {
            path: hotline_rs::get_data_path("../../plugins")
        });
        plugins.insert("ecs_examples".to_string(), PluginInfo {
            path: hotline_rs::get_data_path("../../plugins")
        });
    }

    let user_config = hotline_rs::get_data_path("../user_config.json");
    let user_config = std::fs::read(user_config)?;
    let user_config : serde_json::Value = serde_json::from_slice(&user_config)?;

    if let Some(plugin_data) = &mut config.plugin_data {

        if let Some(user_config) = user_config.as_object() {
            if let Some(user_plugin_data) = user_config.get("plugin_data") {
                if let Some(ecs) = user_plugin_data.get("ecs") {

                    // take copy of the ecs plugin defaults
                    let mut plugin_defaults = ecs.clone();

                    // activate the current demo
                    plugin_defaults.as_object_mut().unwrap().insert(
                        "active_demo".to_string(), 
                        serde_json::Value::String(demo_name.to_string())
                    );

                    // remove serialised camera
                    if let Some(main_cam) = plugin_defaults.get_mut("main_camera") {
                        *main_cam = serde_json::Value::Null;
                    }

                    // insert the plugin defaults
                    plugin_data.insert("ecs".to_string(), plugin_defaults.clone());
                }
            }
        }
    }

    // create client
    let ctx : Client<gfx_platform::Device, os_platform::App> = Client::create(HotlineInfo {
        name: demo_name.to_string(),
        user_config: Some(config),
        ..Default::default()
    }).unwrap();
    
    // run
    ctx.run_once()
}

//
// error tests
// 
#[test]
fn test_missing_demo() -> Result<(), hotline_rs::Error> {
    boot_client_ecs_plugin_demo("test_missing_demo")
}

#[test]
fn test_missing_systems() -> Result<(), hotline_rs::Error> {
    boot_client_ecs_plugin_demo("test_missing_systems")
}

#[test]
fn test_missing_view() -> Result<(), hotline_rs::Error> {
    boot_client_ecs_plugin_demo("test_missing_view")
}

#[test]
fn test_missing_pipeline() -> Result<(), hotline_rs::Error> {
    boot_client_ecs_plugin_demo("test_missing_pipeline")
}

#[test]
fn test_missing_render_graph() -> Result<(), hotline_rs::Error> {
    boot_client_ecs_plugin_demo("test_missing_render_graph")
}

#[test]
fn test_failing_pipeline() -> Result<(), hotline_rs::Error> {
    boot_client_ecs_plugin_demo("test_failing_pipeline")
}

#[test]
fn test_missing_camera() -> Result<(), hotline_rs::Error> {
    boot_client_ecs_plugin_demo("test_missing_camera")
}

//
// ecs examples
//
#[test]
fn draw() -> Result<(), hotline_rs::Error> {
    boot_client_ecs_plugin_demo("draw")
}

#[test]
fn draw_indexed() -> Result<(), hotline_rs::Error> {
    boot_client_ecs_plugin_demo("draw_indexed")
}

#[test]
fn draw_push_constants() -> Result<(), hotline_rs::Error> {
    boot_client_ecs_plugin_demo("draw_push_constants")
}

#[test]
fn draw_indirect() -> Result<(), hotline_rs::Error> {
    boot_client_ecs_plugin_demo("draw_indirect")
}

#[test]
fn geometry_primitives() -> Result<(), hotline_rs::Error> {
    boot_client_ecs_plugin_demo("geometry_primitives")
}

#[test]
fn draw_vertex_buffer_instanced() -> Result<(), hotline_rs::Error> {
    boot_client_ecs_plugin_demo("draw_vertex_buffer_instanced")
}

#[test]
fn draw_cbuffer_instanced() -> Result<(), hotline_rs::Error> {
    boot_client_ecs_plugin_demo("draw_cbuffer_instanced")
}

#[test]
fn bindless_texture() -> Result<(), hotline_rs::Error> {
    boot_client_ecs_plugin_demo("bindless_texture")
}

#[test]
fn tangent_space_normal_maps() -> Result<(), hotline_rs::Error> {
    boot_client_ecs_plugin_demo("tangent_space_normal_maps")
}

#[test]
fn bindless_material() -> Result<(), hotline_rs::Error> {
    boot_client_ecs_plugin_demo("bindless_material")
}

#[test]
fn point_lights() -> Result<(), hotline_rs::Error> {
    boot_client_ecs_plugin_demo("point_lights")
}

#[test]
fn spot_lights() -> Result<(), hotline_rs::Error> {
    boot_client_ecs_plugin_demo("spot_lights")
}

#[test]
fn directional_lights() -> Result<(), hotline_rs::Error> {
    boot_client_ecs_plugin_demo("directional_lights")
}

#[test]
fn gpu_frustum_culling() -> Result<(), hotline_rs::Error> {
    boot_client_ecs_plugin_demo("gpu_frustum_culling")
}

#[test]
fn cubemap() -> Result<(), hotline_rs::Error> {
    boot_client_ecs_plugin_demo("cubemap")
}

#[test]
fn texture2d_array() -> Result<(), hotline_rs::Error> {
    boot_client_ecs_plugin_demo("texture2d_array")
}

#[test]
fn texture3d() -> Result<(), hotline_rs::Error> {
    boot_client_ecs_plugin_demo("texture3d")
}

#[test]
fn read_write_texture() -> Result<(), hotline_rs::Error> {
    boot_client_ecs_plugin_demo("read_write_texture")
}

#[test]
fn multiple_render_targets() -> Result<(), hotline_rs::Error> {
    boot_client_ecs_plugin_demo("multiple_render_targets")
}

#[test]
fn raster_states() -> Result<(), hotline_rs::Error> {
    boot_client_ecs_plugin_demo("raster_states")
}

#[test]
fn blend_states() -> Result<(), hotline_rs::Error> {
    boot_client_ecs_plugin_demo("blend_states")
}

#[test]
fn generate_mip_maps() -> Result<(), hotline_rs::Error> {
    boot_client_ecs_plugin_demo("generate_mip_maps")
}

#[test]
fn shadow_map() -> Result<(), hotline_rs::Error> {
    boot_client_ecs_plugin_demo("shadow_map")
}

#[test]
fn dynamic_cubemap() -> Result<(), hotline_rs::Error> {
    boot_client_ecs_plugin_demo("dynamic_cubemap")
}

#[test]
fn pbr() -> Result<(), hotline_rs::Error> {
    boot_client_ecs_plugin_demo("pbr")
}

#[test]
fn omni_shadow_maps() -> Result<(), hotline_rs::Error> {
    boot_client_ecs_plugin_demo("omni_shadow_map")
}
*/<|MERGE_RESOLUTION|>--- conflicted
+++ resolved
@@ -1,11 +1,4 @@
-<<<<<<< HEAD
-=======
-// currently windows only because here we need a concrete gfx and os implementation
-#![cfg(target_os = "windows")]
-
 use std::{collections::HashMap, fmt::Debug};
->>>>>>> 95727734
-
 use hotline_rs::prelude::*;
 
 #[repr(C)]
@@ -416,7 +409,7 @@
     // test getting pass for format
     let fmt = ctx.swap_chain.get_backbuffer_pass().get_format_hash();
     let texture_pipeline = ctx.pmfx.get_render_pipeline_for_format("texture2d_array", fmt)?;
-    
+
     // texture array pipeline has 2 sets of push constants, so the resources bind onto 2
     // t0, space9 is Texture2DArray
     let slots = texture_pipeline.get_pipeline_slot(0, 10, gfx::DescriptorType::ShaderResource);
@@ -454,7 +447,7 @@
         user_config: Some(config),
         ..Default::default()
     }).unwrap();
-    
+
     // run
     ctx.run_once()
 }
@@ -482,7 +475,7 @@
         user_config: Some(config),
         ..Default::default()
     }).unwrap();
-    
+
     // run
     ctx.run_once()
 }
@@ -510,7 +503,7 @@
         user_config: Some(config),
         ..Default::default()
     }).unwrap();
-    
+
     // run
     ctx.run_once()
 }
@@ -541,7 +534,7 @@
         user_config: Some(config),
         ..Default::default()
     }).unwrap();
-    
+
     // run
     ctx.run_once()
 }
@@ -581,7 +574,7 @@
 
                     // activate the current demo
                     plugin_defaults.as_object_mut().unwrap().insert(
-                        "active_demo".to_string(), 
+                        "active_demo".to_string(),
                         serde_json::Value::String(demo_name.to_string())
                     );
 
@@ -603,14 +596,14 @@
         user_config: Some(config),
         ..Default::default()
     }).unwrap();
-    
+
     // run
     ctx.run_once()
 }
 
 //
 // error tests
-// 
+//
 #[test]
 fn test_missing_demo() -> Result<(), hotline_rs::Error> {
     boot_client_ecs_plugin_demo("test_missing_demo")
