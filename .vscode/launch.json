{
    // Use IntelliSense to learn about possible attributes.
    // Hover to view descriptions of existing attributes.
    // For more information, visit: https://go.microsoft.com/fwlink/?linkid=830387
    "version": "0.2.0",
    "configurations": [
        {
<<<<<<< HEAD
            "name": "client (Win32|Debug)",
=======
            "name": "client (Debug)",
>>>>>>> 95727734
            "type": "cppvsdbg",
            "request": "launch",
            "program": "${workspaceFolder}/target/debug/client.exe",
            "args": [],
            "stopAtEntry": false,
            "cwd": "${fileDirname}",
            "environment": [],
            "console": "externalTerminal",
            "preLaunchTask": "pmbuild-debug"
        },
        {
<<<<<<< HEAD
            "name": "client (Win32|Release)",
=======
            "name": "client (Release)",
>>>>>>> 95727734
            "type": "cppvsdbg",
            "request": "launch",
            "program": "${workspaceFolder}/target/release/client.exe",
            "args": [],
            "stopAtEntry": false,
            "cwd": "${fileDirname}",
            "environment": [],
            "console": "externalTerminal",
            "preLaunchTask": "pmbuild-release"
        },
        {
<<<<<<< HEAD
            "name": "window (Win32|Debug)",
            "type": "cppvsdbg",
            "request": "launch",
            "program": "${workspaceFolder}/target/debug/examples/window.exe",
            "args": [],
            "stopAtEntry": false,
            "cwd": "${fileDirname}",
            "environment": [],
            "console": "externalTerminal",
            "preLaunchTask": "examples"
        },
        {
            "name": "swap_chain (Win32|Debug)",
            "type": "cppvsdbg",
            "request": "launch",
            "program": "${workspaceFolder}/target/debug/examples/swap_chain.exe",
            "args": [],
            "stopAtEntry": false,
            "cwd": "${fileDirname}",
            "environment": [],
            "console": "externalTerminal",
            "preLaunchTask": "examples"
        },
        {
            "name": "triangle (Win32|Debug)",
=======
            "name": "triangle (Debug)",
>>>>>>> 95727734
            "type": "cppvsdbg",
            "request": "launch",
            "program": "${workspaceFolder}/target/debug/examples/triangle.exe",
            "args": [],
            "stopAtEntry": false,
            "cwd": "${fileDirname}",
            "environment": [],
            "console": "externalTerminal",
            "preLaunchTask": "examples"
        },
        {
<<<<<<< HEAD
            "name": "bindless (Win32|Debug)",
=======
            "name": "bindless (Debug)",
>>>>>>> 95727734
            "type": "cppvsdbg",
            "request": "launch",
            "program": "${workspaceFolder}/target/debug/examples/bindless.exe",
            "args": [],
            "stopAtEntry": false,
            "cwd": "${fileDirname}",
            "environment": [],
            "console": "externalTerminal",
            "preLaunchTask": "examples"
        },
        {
<<<<<<< HEAD
            "name": "bindful (Win32|Debug)",
=======
            "name": "bindful (Debug)",
>>>>>>> 95727734
            "type": "cppvsdbg",
            "request": "launch",
            "program": "${workspaceFolder}/target/debug/examples/bindful.exe",
            "args": [],
            "stopAtEntry": false,
            "cwd": "${fileDirname}",
            "environment": [],
            "console": "externalTerminal",
            "preLaunchTask": "examples"
        },
        {
<<<<<<< HEAD
            "name": "imgui_demo (Win32|Debug)",
=======
            "name": "imgui_demo (Debug)",
>>>>>>> 95727734
            "type": "cppvsdbg",
            "request": "launch",
            "program": "${workspaceFolder}/target/debug/examples/imgui_demo.exe",
            "args": [],
            "stopAtEntry": false,
            "cwd": "${fileDirname}",
            "environment": [],
            "console": "externalTerminal",
            "preLaunchTask": "examples"
        },
        {
<<<<<<< HEAD
            "name": "play_video (Win32|Debug)",
=======
            "name": "play_video (Debug)",
>>>>>>> 95727734
            "type": "cppvsdbg",
            "request": "launch",
            "program": "${workspaceFolder}/target/debug/examples/play_video.exe",
            "args": [],
            "stopAtEntry": false,
            "cwd": "${fileDirname}",
            "environment": [],
            "console": "externalTerminal",
            "preLaunchTask": "examples"
        },
        {
<<<<<<< HEAD
            "name": "raytraced_triangle (Win32|Debug)",
            "type": "cppvsdbg",
            "request": "launch",
            "program": "${workspaceFolder}/target/debug/examples/raytraced_triangle.exe",
            "args": [],
=======
            "name": "resource_tests (Debug)",
            "type": "cppvsdbg",
            "request": "launch",
            "program": "${workspaceFolder}/target/debug/examples/resource_tests.exe",
            "args": ["--test-threads=1", "--nocapture"],
>>>>>>> 95727734
            "stopAtEntry": false,
            "cwd": "${fileDirname}",
            "environment": [],
            "console": "externalTerminal",
            "preLaunchTask": "examples"
        },
        {
<<<<<<< HEAD
            "name": "resource_tests (Win32|Debug)",
            "type": "cppvsdbg",
            "request": "launch",
            "program": "${workspaceFolder}/target/debug/examples/resource_tests.exe",
            "args": ["--test-threads=1", "--nocapture"],
=======
            "name": "raytraced_triangle (Debug)",
            "type": "cppvsdbg",
            "request": "launch",
            "program": "${workspaceFolder}/target/debug/examples/raytraced_triangle.exe",
            "args": [],
>>>>>>> 95727734
            "stopAtEntry": false,
            "cwd": "${fileDirname}",
            "environment": [],
            "console": "externalTerminal",
            "preLaunchTask": "examples"
        },
        {
<<<<<<< HEAD
            "name": "tests (Win32|Debug)",
=======
            "name": "tests (Debug)",
>>>>>>> 95727734
            "type": "cppvsdbg",
            "request": "launch",
            "program": "${workspaceFolder}/target/debug/deps/tests-9d060b7b8785eb4b.exe",
            "args": ["--test-threads=1", "--nocapture"],
            "stopAtEntry": false,
            "cwd": "${fileDirname}",
            "environment": [],
            "console": "externalTerminal",
        },
    ]
}<|MERGE_RESOLUTION|>--- conflicted
+++ resolved
@@ -5,11 +5,7 @@
     "version": "0.2.0",
     "configurations": [
         {
-<<<<<<< HEAD
             "name": "client (Win32|Debug)",
-=======
-            "name": "client (Debug)",
->>>>>>> 95727734
             "type": "cppvsdbg",
             "request": "launch",
             "program": "${workspaceFolder}/target/debug/client.exe",
@@ -21,11 +17,7 @@
             "preLaunchTask": "pmbuild-debug"
         },
         {
-<<<<<<< HEAD
             "name": "client (Win32|Release)",
-=======
-            "name": "client (Release)",
->>>>>>> 95727734
             "type": "cppvsdbg",
             "request": "launch",
             "program": "${workspaceFolder}/target/release/client.exe",
@@ -37,7 +29,6 @@
             "preLaunchTask": "pmbuild-release"
         },
         {
-<<<<<<< HEAD
             "name": "window (Win32|Debug)",
             "type": "cppvsdbg",
             "request": "launch",
@@ -63,9 +54,6 @@
         },
         {
             "name": "triangle (Win32|Debug)",
-=======
-            "name": "triangle (Debug)",
->>>>>>> 95727734
             "type": "cppvsdbg",
             "request": "launch",
             "program": "${workspaceFolder}/target/debug/examples/triangle.exe",
@@ -77,11 +65,7 @@
             "preLaunchTask": "examples"
         },
         {
-<<<<<<< HEAD
             "name": "bindless (Win32|Debug)",
-=======
-            "name": "bindless (Debug)",
->>>>>>> 95727734
             "type": "cppvsdbg",
             "request": "launch",
             "program": "${workspaceFolder}/target/debug/examples/bindless.exe",
@@ -93,11 +77,7 @@
             "preLaunchTask": "examples"
         },
         {
-<<<<<<< HEAD
             "name": "bindful (Win32|Debug)",
-=======
-            "name": "bindful (Debug)",
->>>>>>> 95727734
             "type": "cppvsdbg",
             "request": "launch",
             "program": "${workspaceFolder}/target/debug/examples/bindful.exe",
@@ -109,11 +89,7 @@
             "preLaunchTask": "examples"
         },
         {
-<<<<<<< HEAD
             "name": "imgui_demo (Win32|Debug)",
-=======
-            "name": "imgui_demo (Debug)",
->>>>>>> 95727734
             "type": "cppvsdbg",
             "request": "launch",
             "program": "${workspaceFolder}/target/debug/examples/imgui_demo.exe",
@@ -125,11 +101,7 @@
             "preLaunchTask": "examples"
         },
         {
-<<<<<<< HEAD
             "name": "play_video (Win32|Debug)",
-=======
-            "name": "play_video (Debug)",
->>>>>>> 95727734
             "type": "cppvsdbg",
             "request": "launch",
             "program": "${workspaceFolder}/target/debug/examples/play_video.exe",
@@ -141,19 +113,11 @@
             "preLaunchTask": "examples"
         },
         {
-<<<<<<< HEAD
-            "name": "raytraced_triangle (Win32|Debug)",
-            "type": "cppvsdbg",
-            "request": "launch",
-            "program": "${workspaceFolder}/target/debug/examples/raytraced_triangle.exe",
-            "args": [],
-=======
-            "name": "resource_tests (Debug)",
+            "name": "resource_tests (Win32|Debug)",
             "type": "cppvsdbg",
             "request": "launch",
             "program": "${workspaceFolder}/target/debug/examples/resource_tests.exe",
             "args": ["--test-threads=1", "--nocapture"],
->>>>>>> 95727734
             "stopAtEntry": false,
             "cwd": "${fileDirname}",
             "environment": [],
@@ -161,19 +125,11 @@
             "preLaunchTask": "examples"
         },
         {
-<<<<<<< HEAD
-            "name": "resource_tests (Win32|Debug)",
-            "type": "cppvsdbg",
-            "request": "launch",
-            "program": "${workspaceFolder}/target/debug/examples/resource_tests.exe",
-            "args": ["--test-threads=1", "--nocapture"],
-=======
-            "name": "raytraced_triangle (Debug)",
+            "name": "raytraced_triangle (Win32|Debug)",
             "type": "cppvsdbg",
             "request": "launch",
             "program": "${workspaceFolder}/target/debug/examples/raytraced_triangle.exe",
             "args": [],
->>>>>>> 95727734
             "stopAtEntry": false,
             "cwd": "${fileDirname}",
             "environment": [],
@@ -181,11 +137,7 @@
             "preLaunchTask": "examples"
         },
         {
-<<<<<<< HEAD
             "name": "tests (Win32|Debug)",
-=======
-            "name": "tests (Debug)",
->>>>>>> 95727734
             "type": "cppvsdbg",
             "request": "launch",
             "program": "${workspaceFolder}/target/debug/deps/tests-9d060b7b8785eb4b.exe",
