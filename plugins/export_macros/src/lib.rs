extern crate proc_macro;

use proc_macro::{TokenStream};
use quote::{quote, ToTokens};
use syn::{parse_macro_input, ItemFn};

#[derive(Debug)]
struct FunctionArg {
    name: String,
    mutable: String,
    typename: String,
    reference: String
}

#[derive(Debug)]
struct FunctionParsed {
    _decl: String,
    name: String,
    args: Vec<FunctionArg>
}

// emits code to (move function args into closure, pass argments to the function)
fn emit_moves_and_pass_args(parsed: &FunctionParsed, omit_moves: &Vec<&str>) -> (String, String) {
    let mut moves = String::new();
    let mut pass = String::new();
    for (i, arg) in parsed.args.iter().enumerate() {
        let mut mutate = "";
        if arg.reference.find("mut").is_some() {
            mutate = "mut";
        }

        pass += &format!("{} {}", &arg.reference, &arg.name);
        if i < parsed.args.len()-1 {
            pass += ",\n";
        }

        let mut omit_move = false;
        for omit in omit_moves {
            if arg.typename.find(omit).is_some() {
                omit_move = true;
                break;
            }
        }

        if !omit_move {
            moves += &format!("{} {}: {}", mutate, &arg.name, &arg.typename);
            if i < parsed.args.len()-1 {
                moves += ",\n";
            }
        }
    }
    (moves, pass)
}

/// gets function info into strings, so it can be pasted and generated into wrapper functions 
fn parse_fn(item: &TokenStream) -> FunctionParsed {
    let function_item : syn::ItemFn = syn::parse(item.clone()).unwrap();

    let mut args = Vec::new();
    for input in &function_item.sig.inputs {
        if let syn::FnArg::Typed(pat_type) = input {
            // get arg info into strings
            let mut arg = FunctionArg {
                name: String::new(),
                mutable: String::new(),
                typename: String::new(),
                reference: String::new()
            };

            // name and mutability
            match &*pat_type.pat {
                syn::Pat::Ident(ident) => {
                    arg.name = ident.ident.to_string();
                    if ident.mutability.is_some() {
                        arg.mutable = "mut".to_string();
                    }
                },
                _ => {}
            };

            // typename and reference
            match &*pat_type.ty {
                syn::Type::Reference(reference) => {
                    arg.typename = reference.elem.to_token_stream().to_string();
                    if reference.mutability.is_some() {
                        arg.reference = "&mut".to_string();
                    }
                    else {
                        arg.reference = "&".to_string();
                    }
                }
                _ => {
                    arg.typename = pat_type.ty.to_token_stream().to_string();
                }
            };
            args.push(arg);
                      
        }
    }

    FunctionParsed {
        _decl: "".to_string(),
        name: function_item.sig.ident.to_string(),
        args: args
    }
}

fn emit_update_order(attr: TokenStream, default_set: &str) -> String {
    if attr.to_string().contains("in_set") {
        attr.to_string()
    }
    else {
        if attr.is_empty() {
            format!("in_set ( {} )", default_set)
        }
        else {
            format!("in_set ( {} ) . {}", default_set, attr.to_string())
        }
    }
}

#[proc_macro_attribute]
pub fn export_update_fn(attr: TokenStream, item: TokenStream) -> TokenStream {    
    let parsed = parse_fn(&item);
<<<<<<< HEAD
    // emit code to move function args into closure and pass them to function
=======
>>>>>>> 34e26202
    let (moves, pass) = emit_moves_and_pass_args(&parsed, &Vec::new());
    let order = emit_update_order(attr, "SystemSets :: Update");
    
    let input = parse_macro_input!(item as ItemFn);

    // create wrapper
    let export_fn = format!("#[no_mangle] fn export_{}() -> SystemConfigs {{
        (move | {} | {{
            {} ({}).unwrap();
        }}).into_configs().{}
    }}", parsed.name, moves, parsed.name, pass, order);
    let export_tokens : TokenStream = export_fn.parse().unwrap();

<<<<<<< HEAD
    let input = parse_macro_input!(item as ItemFn);
    let expanded = quote! {
        #input
    };

    let export_tokens : TokenStream = export_fn.parse().unwrap();
=======
    let expanded = quote! {
        // The original function remains untouched
        #input
    };

>>>>>>> 34e26202
    let mut output = TokenStream::from(expanded);
    output.extend(export_tokens);
    output
}


#[proc_macro_attribute]
pub fn export_render_fn(attr: TokenStream, item: TokenStream) -> TokenStream {    
    let parsed = parse_fn(&item);

    // emit code to move function args into closure and pass them to function
    let (moves, pass) = emit_moves_and_pass_args(&parsed, &vec!["pmfx :: View"]);
    let order = emit_update_order(attr, "SystemSets :: Render");

    let render_closure = quote! {
        #[no_mangle] 
        fn export_fn_name(view_name: String) -> SystemConfigs {
            (move | fn_move | {
                let view = pmfx.get_view(&view_name);
                let err = match view {
                    Ok(v) => { 
                        let mut view = v.lock().unwrap();
                        
                        let col = view.colour_hash;
                        view.cmd_buf.begin_event(col, &view_name);

                        view.cmd_buf.begin_render_pass(&view.pass);
                        view.cmd_buf.set_viewport(&view.viewport);
                        view.cmd_buf.set_scissor_rect(&view.scissor_rect);

                        let result = fn_name(fn_args);

                        view.cmd_buf.end_render_pass();
                        view.cmd_buf.end_event();
                        result
                    }
                    Err(v) => {
                        Err(hotline_rs::Error {
                            msg: v.msg
                        })
                    }
                };

                // record errors
                if let Err(err) = err {
                    pmfx.log_error(&view_name, &err.msg);
                }
            }).into_configs().fn_attr
        }
    }.to_string();

    let export_fn = render_closure
        .replace("fn_move", &moves)
        .replace("fn_name", &parsed.name)
        .replace("fn_args", &pass)
        .replace("fn_attr", &order)
        .to_string();

    // output the original item plus the generated export function
    let export_tokens : TokenStream = export_fn.parse().unwrap();
    let input = parse_macro_input!(item as ItemFn);
    let expanded = quote! {
        #input
    };

    let mut output = TokenStream::from(expanded);
    output.extend(export_tokens);
    output
}

#[proc_macro_attribute]
pub fn export_compute_fn(attr: TokenStream, item: TokenStream) -> TokenStream {    
    let parsed = parse_fn(&item);

    // emit code to move function args into closure and pass them to function
    let (moves, pass) = emit_moves_and_pass_args(&parsed, &vec!["pmfx :: ComputePass"]);
    let order = emit_update_order(attr, "SystemSets :: Render");

    let render_closure = quote! {
        #[no_mangle] 
        fn export_fn_name(pass_name: String) -> SystemConfigs {
            (move | fn_move | {
                
                let pass = pmfx.get_compute_pass(&pass_name);
                let err = match pass {
                    Ok(p) => {
                        let mut pass = p.lock().unwrap();
                        pass.cmd_buf.begin_event(0xffffff, &pass_name);

                        let result = fn_name(fn_args);

                        pass.cmd_buf.end_event();

                        Ok(())
                    }
                    Err(p) => {
                        Err(hotline_rs::Error {
                            msg: p.msg
                        })
                    }
                };

                // record errors
                if let Err(err) = err {
                    pmfx.log_error(&pass_name, &err.msg);
                }
            }).into_configs().fn_attr
        }
    }.to_string();

    let export_fn = render_closure
        .replace("fn_move", &moves)
        .replace("fn_name", &parsed.name)
        .replace("fn_args", &pass)
        .replace("fn_attr", &order)
        .to_string();

    // output the original item plus the generated export function
    let export_tokens : TokenStream = export_fn.parse().unwrap();
    let input = parse_macro_input!(item as ItemFn);
    let expanded = quote! {
        #input
    };

    let mut output = TokenStream::from(expanded);
    output.extend(export_tokens);
    output
}<|MERGE_RESOLUTION|>--- conflicted
+++ resolved
@@ -122,15 +122,10 @@
 #[proc_macro_attribute]
 pub fn export_update_fn(attr: TokenStream, item: TokenStream) -> TokenStream {    
     let parsed = parse_fn(&item);
-<<<<<<< HEAD
     // emit code to move function args into closure and pass them to function
-=======
->>>>>>> 34e26202
     let (moves, pass) = emit_moves_and_pass_args(&parsed, &Vec::new());
     let order = emit_update_order(attr, "SystemSets :: Update");
     
-    let input = parse_macro_input!(item as ItemFn);
-
     // create wrapper
     let export_fn = format!("#[no_mangle] fn export_{}() -> SystemConfigs {{
         (move | {} | {{
@@ -139,20 +134,17 @@
     }}", parsed.name, moves, parsed.name, pass, order);
     let export_tokens : TokenStream = export_fn.parse().unwrap();
 
-<<<<<<< HEAD
     let input = parse_macro_input!(item as ItemFn);
     let expanded = quote! {
         #input
     };
 
     let export_tokens : TokenStream = export_fn.parse().unwrap();
-=======
     let expanded = quote! {
         // The original function remains untouched
         #input
     };
 
->>>>>>> 34e26202
     let mut output = TokenStream::from(expanded);
     output.extend(export_tokens);
     output
