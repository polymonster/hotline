--- conflicted
+++ resolved
@@ -200,13 +200,8 @@
 #[no_mangle]
 #[export_update_fn]
 pub fn setup_cube(
-<<<<<<< HEAD
-    mut device: bevy_ecs::change_detection::ResMut<DeviceRes>,
-    mut commands: bevy_ecs::system::Commands) -> Result<(), hotline_rs::Error> {
-=======
     mut device: ResMut<DeviceRes>,
     mut commands: Commands) {
->>>>>>> d324a1e9
 
     let pos = Mat4f::from_translation(Vec3f::unit_y() * 10.0);
     let scale = Mat4f::from_scale(splat3f(10.0));
@@ -755,25 +750,11 @@
 
 Another light type example, directional lights are processed and stored in a separate structured buffer to the point and spot lights.
 
-<<<<<<< HEAD
 ### GPU Frustum Culling
-=======
-### Test Raster States
-
-<img src="https://raw.githubusercontent.com/polymonster/polymonster.github.io/master/images/hotline/ecs_examples/test_raster_states.png" width="100%"/>
-
-A test which verifies the correctness of rasterizer state data being supplied in `.pmfx` config files. A few primitives are rendered with front-face, back-face and no culling, and another draw call with wireframe fill mode.
-
-### Test Blend States
->>>>>>> d324a1e9
 
 <img src="https://raw.githubusercontent.com/polymonster/polymonster.github.io/master/images/hotline/ecs_examples/gpu_frustum_culling.png" width="100%"/>
 
-<<<<<<< HEAD
 This sample utilises `execute_indirect` and a compute shader to perform AABB vs frustum culling on the GPU. A structured buffer is populated with all draw call information for the scene and a secondary structured buffer with unordered access is created with a counter and used on the GPU as an `AppendStructuredBuffer`. Entity extents are looked up in the compute shader and culling is performed by testing the entity AABB extents against the camera frustum planes. Entities that are inside or intersecting the frustum have their draw call data copied from the full structured buffer and appended into the draw indirect structured buffer. The draw indirect structured buffer is used to drive the `execute_indirect` call. The sample draws 64k entities all with unique vertex and index buffers, running at 16ms on the CPU, where making the equivalent number of draw calls via `draw_indexed` takes well over 80ms.
-=======
-This test shows a variety of different blend modes. It covers the common cases: no blending, alpha blending, and additive blending, as well as some more esoteric ones such as reverse subtract and min / max blend ops. 
->>>>>>> d324a1e9
 
 ### Cubemap
 
